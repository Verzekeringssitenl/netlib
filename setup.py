--- conflicted
+++ resolved
@@ -20,6 +20,7 @@
     "cryptography>=1.0",
     "passlib>=1.6.2",
     "hpack>=1.0.1",
+    "hyperframe>=1.1.1",
     "six>=1.9.0",
     "certifi>=2015.9.6.2",
 }
@@ -53,20 +54,7 @@
     packages=find_packages(),
     include_package_data=True,
     zip_safe=False,
-<<<<<<< HEAD
-    install_requires=[
-        "pyasn1>=0.1.7",
-        "pyOpenSSL>=0.15.1",
-        "cryptography>=1.0",
-        "passlib>=1.6.2",
-        "hpack>=1.0.1",
-        "hyperframe>=1.1.1",
-        "six>=1.9.0",
-        "certifi"
-    ],
-=======
     install_requires=list(deps),
->>>>>>> 91cdd782
     extras_require={
         'dev': [
             "mock>=1.0.1",
